import { CordovaProperty, Plugin } from './plugin';


declare var window: any;

/**
 * @private
 */
export interface IDevice {
  /** Get the version of Cordova running on the device. */
  cordova: string;
  /**
   * The device.model returns the name of the device's model or product. The value is set
   * by the device manufacturer and may be different across versions of the same product.
   */
  model: string;
  /** Get the device's operating system name. */
  platform: string;
  /** Get the device's Universally Unique Identifier (UUID). */
  uuid: string;
  /** Get the operating system version. */
  version: string;
  /** Get the device's manufacturer. */
  manufacturer: string;
  /** Whether the device is running on a simulator. */
  isVirtual: boolean;
  /** Get the device hardware serial number. */
  serial: string;
}

/**
 * @name Device
 * @description
 * Access information about the underlying device and platform.
 *
 * @usage
 * ```typescript
 * import { Device } from 'ionic-native';
 *
 *
 * console.log('Device UUID is: ' + Device.device.uuid);
 * ```
 */
@Plugin({
  pluginName: 'Device',
  plugin: 'cordova-plugin-device',
  pluginRef: 'device',
  repo: 'https://github.com/apache/cordova-plugin-device'
})
export class Device {

  /**
   * Returns the whole device object.
   *
   * @returns {Device} The device object.
   */
  @CordovaProperty
<<<<<<< HEAD
  static device: IDevice;
=======
  static get device(): Device { return window.device; }
>>>>>>> 717c1438

}<|MERGE_RESOLUTION|>--- conflicted
+++ resolved
@@ -55,10 +55,6 @@
    * @returns {Device} The device object.
    */
   @CordovaProperty
-<<<<<<< HEAD
   static device: IDevice;
-=======
-  static get device(): Device { return window.device; }
->>>>>>> 717c1438
 
 }