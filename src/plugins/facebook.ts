--- conflicted
+++ resolved
@@ -85,27 +85,15 @@
 })
 export class Facebook {
 
-<<<<<<< HEAD
   /**
    * Browser wrapper
-   * @param appId
-   * @param version
+   * @param {number} appId Your Facebook AppID from their dashboard
+   * @param {string} version The version of API you may want to use. Optional
    */
   @Cordova()
   static browserInit(appId: number, version?: string): Promise<any> {
     return;
   }
-=======
-    /**
-     * Browser wrapper
-     * @param {number} appId Your Facebook AppID from their dashboard
-     * @param {string} version The version of API you may want to use. Optional
-     */
-   @Cordova()
-   static browserInit(appId: number, version?: string): Promise<any> {
-     return;
-   }
->>>>>>> 4841f31a
 
   /**
    * Login to Facebook to authenticate this app.
